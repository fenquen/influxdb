//! The IOx catalog keeps track of the namespaces, tables, columns, parquet files,
//! and deletes in the system. Configuration information for distributing ingest, query
//! and compaction is also stored here.
#![warn(
    missing_copy_implementations,
    missing_debug_implementations,
    missing_docs,
    clippy::explicit_iter_loop,
    clippy::future_not_send,
    clippy::use_self,
    clippy::clone_on_ref_ptr,
    clippy::todo,
    clippy::dbg_macro
)]

<<<<<<< HEAD
use crate::interface::{ColumnTypeMismatchSnafu, Error, RepoCollection, Result};
use data_types::{
    ColumnType, NamespaceSchema, QueryPool, Shard, ShardId, ShardIndex, TableSchema, TopicId,
    TopicMetadata,
};
=======
use crate::interface::{ColumnTypeMismatchSnafu, Error, RepoCollection, Result, Transaction};
use data_types::{ColumnType, NamespaceSchema, QueryPool, TableSchema, TopicId, TopicMetadata};
>>>>>>> 3c73598a
use mutable_batch::MutableBatch;
use std::{borrow::Cow, collections::HashMap};
use thiserror::Error;

const SHARED_TOPIC_NAME: &str = "iox-shared";
const SHARED_TOPIC_ID: TopicId = TopicId::new(1);
const SHARED_QUERY_POOL: &str = SHARED_TOPIC_NAME;
const TIME_COLUMN: &str = "time";

/// Default per-namespace table count service protection limit.
pub const DEFAULT_MAX_TABLES: i32 = 500;
/// Default per-table column count service protection limit.
pub const DEFAULT_MAX_COLUMNS_PER_TABLE: i32 = 200;
/// Default retention period for data in the catalog.
pub const DEFAULT_RETENTION_PERIOD: Option<i64> = None;

pub mod interface;
pub(crate) mod kafkaless_transition;
pub mod mem;
pub mod metrics;
pub mod postgres;
pub mod sqlite;

/// An [`crate::interface::Error`] scoped to a single table for schema validation errors.
#[derive(Debug, Error)]
#[error("table {}, {}", .0, .1)]
pub struct TableScopedError(String, Error);

impl TableScopedError {
    /// Return the table name for this error.
    pub fn table(&self) -> &str {
        &self.0
    }

    /// Return a reference to the error.
    pub fn err(&self) -> &Error {
        &self.1
    }

    /// Return ownership of the error, discarding the table name.
    pub fn into_err(self) -> Error {
        self.1
    }
}

/// Given an iterator of `(table_name, batch)` to validate, this function
/// ensures all the columns within `batch` match the existing schema for
/// `table_name` in `schema`. If the column does not already exist in `schema`,
/// it is created and an updated [`NamespaceSchema`] is returned.
///
/// This function pushes schema additions through to the backend catalog, and
/// relies on the catalog to serialize concurrent additions of a given column,
/// ensuring only one type is ever accepted per column.
pub async fn validate_or_insert_schema<'a, T, U, R>(
    tables: T,
    schema: &NamespaceSchema,
    repos: &mut R,
) -> Result<Option<NamespaceSchema>, TableScopedError>
where
    T: IntoIterator<IntoIter = U, Item = (&'a str, &'a MutableBatch)> + Send + Sync,
    U: Iterator<Item = T::Item> + Send,
    R: RepoCollection + ?Sized,
{
    let tables = tables.into_iter();

    // The (potentially updated) NamespaceSchema to return to the caller.
    let mut schema = Cow::Borrowed(schema);

    for (table_name, batch) in tables {
        validate_mutable_batch(batch, table_name, &mut schema, repos)
            .await
            .map_err(|e| TableScopedError(table_name.to_string(), e))?;
    }

    match schema {
        Cow::Owned(v) => Ok(Some(v)),
        Cow::Borrowed(_) => Ok(None),
    }
}

// &mut Cow is used to avoid a copy, so allow it
#[allow(clippy::ptr_arg)]
async fn validate_mutable_batch<R>(
    mb: &MutableBatch,
    table_name: &str,
    schema: &mut Cow<'_, NamespaceSchema>,
    repos: &mut R,
) -> Result<()>
where
    R: RepoCollection + ?Sized,
{
    // Check if the table exists in the schema.
    //
    // Because the entry API requires &mut it is not used to avoid a premature
    // clone of the Cow.
    let mut table = match schema.tables.get(table_name) {
        Some(t) => Cow::Borrowed(t),
        None => {
            // The table does not exist in the cached schema.
            //
            // Attempt to create the table in the catalog, or load an existing
            // table from the catalog to populate the cache.
            let mut table = repos
                .tables()
                .create_or_get(table_name, schema.id)
                .await
                .map(|t| TableSchema::new(t.id))?;

            // Always add a time column to all new tables.
            let time_col = repos
                .columns()
                .create_or_get(TIME_COLUMN, table.id, ColumnType::Time)
                .await?;

            table.add_column(&time_col);

            assert!(schema
                .to_mut()
                .tables
                .insert(table_name.to_string(), table)
                .is_none());

            Cow::Borrowed(schema.tables.get(table_name).unwrap())
        }
    };

    // The table is now in the schema (either by virtue of it already existing,
    // or through adding it above).
    //
    // If the table itself needs to be updated during column validation it
    // becomes a Cow::owned() copy and the modified copy should be inserted into
    // the schema before returning.
    let mut column_batch: HashMap<&str, ColumnType> = HashMap::new();

    for (name, col) in mb.columns() {
        // Check if the column exists in the cached schema.
        //
        // If it does, validate it. If it does not exist, create it and insert
        // it into the cached schema.

        match table.columns.get(name.as_str()) {
            Some(existing) if existing.matches_type(col.influx_type()) => {
                // No action is needed as the column matches the existing column
                // schema.
            }
            Some(existing) => {
                // The column schema, and the column in the mutable batch are of
                // different types.
                return ColumnTypeMismatchSnafu {
                    name,
                    existing: existing.column_type,
                    new: col.influx_type(),
                }
                .fail();
            }
            None => {
                // The column does not exist in the cache, add it to the column
                // batch to be bulk inserted later.
                let old = column_batch.insert(name.as_str(), ColumnType::from(col.influx_type()));
                assert!(
                    old.is_none(),
                    "duplicate column name `{name}` in new column batch shouldn't be possible"
                );
            }
        }
    }

    if !column_batch.is_empty() {
        repos
            .columns()
            .create_or_get_many_unchecked(table.id, column_batch)
            .await?
            .into_iter()
            .for_each(|c| table.to_mut().add_column(&c));
    }

    if let Cow::Owned(table) = table {
        // The table schema was mutated and needs inserting into the namespace
        // schema to make the changes visible to the caller.
        assert!(schema
            .to_mut()
            .tables
            .insert(table_name.to_string(), table)
            .is_some());
    }

    Ok(())
}

/// Creates or gets records in the catalog for the shared topic and query pool for each of the
/// partitions.
///
/// Used in tests and when creating an in-memory catalog.
pub async fn create_or_get_default_records(
<<<<<<< HEAD
    shard_count: i32,
    txn: &mut dyn RepoCollection,
) -> Result<(TopicMetadata, QueryPool, BTreeMap<ShardId, Shard>)> {
=======
    txn: &mut dyn Transaction,
) -> Result<(TopicMetadata, QueryPool)> {
>>>>>>> 3c73598a
    let topic = txn.topics().create_or_get(SHARED_TOPIC_NAME).await?;
    let query_pool = txn.query_pools().create_or_get(SHARED_QUERY_POOL).await?;

    Ok((topic, query_pool))
}

#[cfg(test)]
mod tests {
    use std::{collections::BTreeMap, sync::Arc};

    use super::*;
    use crate::{
        interface::{get_schema_by_name, SoftDeletedRows},
        mem::MemCatalog,
    };

    // Generate a test that simulates multiple, sequential writes in `lp` and
    // asserts the resulting schema.
    //
    // This test asserts the cached schema and the database entry are always in
    // sync.
    macro_rules! test_validate_schema {
        (
            $name:ident,
            lp = [$($lp:literal,)+],                                // An array of multi-line LP writes
            want_observe_conflict = $want_observe_conflict:literal, // true if a schema validation error should be observed at some point
            want_schema = {$($want_schema:tt) +}                    // The expected resulting schema after all writes complete.
        ) => {
            paste::paste! {
                #[allow(clippy::bool_assert_comparison)]
                #[tokio::test]
                async fn [<test_validate_schema_ $name>]() {
                    use crate::interface::Catalog;
                    use std::ops::DerefMut;
                    use pretty_assertions::assert_eq;
                    const NAMESPACE_NAME: &str = "bananas";

                    let metrics = Arc::new(metric::Registry::default());
                    let repo = MemCatalog::new(metrics);
<<<<<<< HEAD
                    let mut txn = repo.repositories().await;
                    let (topic, query_pool, _) = create_or_get_default_records(
                        2,
=======
                    let mut txn = repo.start_transaction().await.unwrap();
                    let (topic, query_pool) = create_or_get_default_records(
>>>>>>> 3c73598a
                        txn.deref_mut()
                    ).await.unwrap();

                    let namespace = txn
                        .namespaces()
                        .create(NAMESPACE_NAME, None, topic.id, query_pool.id)
                        .await
                        .unwrap();

                    let schema = NamespaceSchema::new(
                        namespace.id,
                        namespace.topic_id,
                        namespace.query_pool_id,
                        namespace.max_columns_per_table,
                        namespace.max_tables,
                        namespace.retention_period_ns,
                    );

                    // Apply all the lp literals as individual writes, feeding
                    // the result of one validation into the next to drive
                    // incremental construction of the schemas.
                    let mut observed_conflict = false;
                    $(
                        let schema = {
                            let lp: String = $lp.to_string();

                            let writes = mutable_batch_lp::lines_to_batches(lp.as_str(), 42)
                                .expect("failed to build test writes from LP");

                            let got = validate_or_insert_schema(writes.iter().map(|(k, v)| (k.as_str(), v)), &schema, txn.deref_mut())
                                .await;

                            match got {
                                Err(TableScopedError(_, Error::ColumnTypeMismatch{ .. })) => {
                                    observed_conflict = true;
                                    schema
                                },
                                Err(e) => panic!("unexpected error: {}", e),
                                Ok(Some(new_schema)) => new_schema,
                                Ok(None) => schema,
                            }
                        };
                    )+

                    assert_eq!($want_observe_conflict, observed_conflict, "should error mismatch");

                    // Invariant: in absence of concurrency, the schema within
                    // the database must always match the incrementally built
                    // cached schema.
                    let db_schema = get_schema_by_name(NAMESPACE_NAME, txn.deref_mut(), SoftDeletedRows::ExcludeDeleted)
                        .await
                        .expect("database failed to query for namespace schema");
                    assert_eq!(schema, db_schema, "schema in DB and cached schema differ");

                    // Generate the map of tables => desired column types
                    let want_tables: BTreeMap<String, BTreeMap<String, ColumnType>> = test_validate_schema!(@table, $($want_schema)+);

                    // Generate a similarly structured map from the actual
                    // schema
                    let actual_tables: BTreeMap<String, BTreeMap<String, ColumnType>> = schema
                        .tables
                        .iter()
                        .map(|(table, table_schema)| {
                            let desired_cols = table_schema
                                .columns
                                .iter()
                                .map(|(column, column_schema)| (column.clone(), column_schema.column_type))
                                .collect::<BTreeMap<_, _>>();

                            (table.clone(), desired_cols)
                        })
                        .collect();

                    // Assert the actual namespace contents matches the desired
                    // table schemas in the test args.
                    assert_eq!(want_tables, actual_tables, "cached schema and desired schema differ");
                }
            }
        };
        // Generate a map of table names => column map (below)
        //
        // out: BTreeMap<String, BTreeMap<ColName, ColumnType>>
        (@table, $($table_name:literal: [$($columns:tt) +],)*) => {{
            let mut tables = BTreeMap::new();
            $(
                let want_cols = test_validate_schema!(@column, $($columns)+);
                assert!(tables.insert($table_name.to_string(), want_cols).is_none());
            )*
            tables
        }};
        // Generate a map of column names => ColumnType
        //
        // out: BTreeMap<ColName, ColumnType>
        (@column, $($col_name:literal => $col_type:expr,)+) => {{
            let mut cols = BTreeMap::new();
            $(
                assert!(cols.insert($col_name.to_string(), $col_type).is_none());
            )*
            cols
        }};
    }

    test_validate_schema!(
        one_write_multiple_tables,
        lp = [
            "
                m1,t1=a,t2=b f1=2i,f2=2.0 1\n\
                m1,t1=a f1=3i 2\n\
                m2,t3=b f1=true 1\n\
            ",
        ],
        want_observe_conflict = false,
        want_schema = {
            "m1": [
                "t1" => ColumnType::Tag,
                "t2" => ColumnType::Tag,
                "f1" => ColumnType::I64,
                "f2" => ColumnType::F64,
                "time" => ColumnType::Time,
            ],
            "m2": [
                "f1" => ColumnType::Bool,
                "t3" => ColumnType::Tag,
                "time" => ColumnType::Time,
            ],
        }
    );

    // test that a new table will be created
    test_validate_schema!(
        two_writes_incremental_new_table,
        lp = [
            "
                m1,t1=a,t2=b f1=2i,f2=2.0 1\n\
                m1,t1=a f1=3i 2\n\
                m2,t3=b f1=true 1\n\
            ",
            "
                m1,t1=c f1=1i 2\n\
                new_measurement,t9=a f10=true 1\n\
            ",
        ],
        want_observe_conflict = false,
        want_schema = {
            "m1": [
                "t1" => ColumnType::Tag,
                "t2" => ColumnType::Tag,
                "f1" => ColumnType::I64,
                "f2" => ColumnType::F64,
                "time" => ColumnType::Time,
            ],
            "m2": [
                "f1" => ColumnType::Bool,
                "t3" => ColumnType::Tag,
                "time" => ColumnType::Time,
                ],
            "new_measurement": [
                "t9" => ColumnType::Tag,
                "f10" => ColumnType::Bool,
                "time" => ColumnType::Time,
            ],
        }
    );

    // test that a new column for an existing table will be created
    test_validate_schema!(
        two_writes_incremental_new_column,
        lp = [
            "
                m1,t1=a,t2=b f1=2i,f2=2.0 1\n\
                m1,t1=a f1=3i 2\n\
                m2,t3=b f1=true 1\n\
            ",
            "m1,new_tag=c new_field=1i 2",
        ],
        want_observe_conflict = false,
        want_schema = {
            "m1": [
                "t1" => ColumnType::Tag,
                "t2" => ColumnType::Tag,
                "f1" => ColumnType::I64,
                "f2" => ColumnType::F64,
                "time" => ColumnType::Time,
                // These are the incremental additions:
                "new_tag" => ColumnType::Tag,
                "new_field" => ColumnType::I64,
            ],
            "m2": [
                "f1" => ColumnType::Bool,
                "t3" => ColumnType::Tag,
                "time" => ColumnType::Time,
            ],
        }
    );

    test_validate_schema!(
        table_always_has_time_column,
        lp = [
            "m1,t1=a f1=2i",
        ],
        want_observe_conflict = false,
        want_schema = {
            "m1": [
                "t1" => ColumnType::Tag,
                "f1" => ColumnType::I64,
                "time" => ColumnType::Time,
            ],
        }
    );

    test_validate_schema!(
        two_writes_conflicting_column_types,
        lp = [
            "m1,t1=a f1=2i",
            // Second write has conflicting type for f1.
            "m1,t1=a f1=2.0",
        ],
        want_observe_conflict = true,
        want_schema = {
            "m1": [
                "t1" => ColumnType::Tag,
                "f1" => ColumnType::I64,
                "time" => ColumnType::Time,
            ],
        }
    );

    test_validate_schema!(
        two_writes_tag_field_transposition,
        lp = [
            // x is a tag
            "m1,t1=a,x=t f1=2i",
            // x is a field
            "m1,t1=a x=t,f1=2i",
        ],
        want_observe_conflict = true,
        want_schema = {
            "m1": [
                "t1" => ColumnType::Tag,
                "x" => ColumnType::Tag,
                "f1" => ColumnType::I64,
                "time" => ColumnType::Time,
            ],
        }
    );
}<|MERGE_RESOLUTION|>--- conflicted
+++ resolved
@@ -13,16 +13,8 @@
     clippy::dbg_macro
 )]
 
-<<<<<<< HEAD
 use crate::interface::{ColumnTypeMismatchSnafu, Error, RepoCollection, Result};
-use data_types::{
-    ColumnType, NamespaceSchema, QueryPool, Shard, ShardId, ShardIndex, TableSchema, TopicId,
-    TopicMetadata,
-};
-=======
-use crate::interface::{ColumnTypeMismatchSnafu, Error, RepoCollection, Result, Transaction};
 use data_types::{ColumnType, NamespaceSchema, QueryPool, TableSchema, TopicId, TopicMetadata};
->>>>>>> 3c73598a
 use mutable_batch::MutableBatch;
 use std::{borrow::Cow, collections::HashMap};
 use thiserror::Error;
@@ -217,14 +209,8 @@
 ///
 /// Used in tests and when creating an in-memory catalog.
 pub async fn create_or_get_default_records(
-<<<<<<< HEAD
-    shard_count: i32,
     txn: &mut dyn RepoCollection,
-) -> Result<(TopicMetadata, QueryPool, BTreeMap<ShardId, Shard>)> {
-=======
-    txn: &mut dyn Transaction,
 ) -> Result<(TopicMetadata, QueryPool)> {
->>>>>>> 3c73598a
     let topic = txn.topics().create_or_get(SHARED_TOPIC_NAME).await?;
     let query_pool = txn.query_pools().create_or_get(SHARED_QUERY_POOL).await?;
 
@@ -264,14 +250,8 @@
 
                     let metrics = Arc::new(metric::Registry::default());
                     let repo = MemCatalog::new(metrics);
-<<<<<<< HEAD
                     let mut txn = repo.repositories().await;
-                    let (topic, query_pool, _) = create_or_get_default_records(
-                        2,
-=======
-                    let mut txn = repo.start_transaction().await.unwrap();
                     let (topic, query_pool) = create_or_get_default_records(
->>>>>>> 3c73598a
                         txn.deref_mut()
                     ).await.unwrap();
 
