--- conflicted
+++ resolved
@@ -37,11 +37,8 @@
       organizations,
       onDeleteOrg,
       onRenameOrg,
-<<<<<<< HEAD
+      onChooseDefaultRole,
       onToggleWhitelistOnly,
-=======
-      onChooseDefaultRole,
->>>>>>> b6616fc1
     } = this.props
     const {isCreatingOrganization} = this.state
 
@@ -90,11 +87,8 @@
                 ? <OrganizationsTableRowDefault
                     key={uuid.v4()}
                     organization={org}
-<<<<<<< HEAD
                     onToggleWhitelistOnly={onToggleWhitelistOnly}
-=======
                     onChooseDefaultRole={onChooseDefaultRole}
->>>>>>> b6616fc1
                   />
                 : <OrganizationsTableRow
                     key={uuid.v4()}
@@ -122,10 +116,7 @@
   onCreateOrg: func.isRequired,
   onDeleteOrg: func.isRequired,
   onRenameOrg: func.isRequired,
-<<<<<<< HEAD
   onToggleWhitelistOnly: func.isRequired,
-=======
   onChooseDefaultRole: func.isRequired,
->>>>>>> b6616fc1
 }
 export default OrganizationsTable