--- conflicted
+++ resolved
@@ -12,36 +12,26 @@
 // Acts as a 'router middleware'. The main `App` component is responsible for
 // getting the list of data nodes, but not every page requires them to function.
 // Routes that do require data nodes can be nested under this component.
-const {
-  arrayOf,
-  func,
-  node,
-  shape,
-  string,
-} = PropTypes
+const {arrayOf, func, node, shape, string} = PropTypes
 const CheckSources = React.createClass({
   propTypes: {
-<<<<<<< HEAD
-    sources: arrayOf(shape({
-      links: shape({
-        proxy: string.isRequired,
-        self: string.isRequired,
-        kapacitors: string.isRequired,
-        queries: string.isRequired,
-        permissions: string.isRequired,
-        users: string.isRequired,
-        databases: string.isRequired,
-      }).isRequired,
-    })),
+    sources: arrayOf(
+      shape({
+        links: shape({
+          proxy: string.isRequired,
+          self: string.isRequired,
+          kapacitors: string.isRequired,
+          queries: string.isRequired,
+          permissions: string.isRequired,
+          users: string.isRequired,
+          databases: string.isRequired,
+        }).isRequired,
+      })
+    ),
     addFlashMessage: func,
     children: node,
     params: shape({
       sourceID: string,
-=======
-    children: PropTypes.node,
-    params: PropTypes.shape({
-      sourceID: PropTypes.string,
->>>>>>> d698b69e
     }).isRequired,
     router: shape({
       push: func.isRequired,
@@ -49,8 +39,8 @@
     location: shape({
       pathname: string.isRequired,
     }).isRequired,
-<<<<<<< HEAD
-    loadSourcesAction: func.isRequired,
+    loadSources: func.isRequired,
+    errorThrown: func.isRequired,
   },
 
   childContextTypes: {
@@ -69,12 +59,7 @@
 
   getChildContext() {
     const {sources, params: {sourceID}} = this.props
-    return {source: sources.find((s) => s.id === sourceID)}
-=======
-    sources: PropTypes.array.isRequired,
-    errorThrown: PropTypes.func.isRequired,
-    loadSources: PropTypes.func.isRequired,
->>>>>>> d698b69e
+    return {source: sources.find(s => s.id === sourceID)}
   },
 
   getInitialState() {
@@ -99,8 +84,8 @@
   async componentWillUpdate(nextProps, nextState) {
     const {router, location, params, errorThrown, sources} = nextProps
     const {isFetching} = nextState
-    const source = sources.find((s) => s.id === params.sourceID)
-    const defaultSource = sources.find((s) => s.default === true)
+    const source = sources.find(s => s.id === params.sourceID)
+    const defaultSource = sources.find(s => s.default === true)
 
     if (!isFetching && !source) {
       const rest = location.pathname.match(/\/sources\/\d+?\/(.+)/)
@@ -128,15 +113,21 @@
   render() {
     const {params, sources} = this.props
     const {isFetching} = this.state
-    const source = sources.find((s) => s.id === params.sourceID)
+    const source = sources.find(s => s.id === params.sourceID)
 
     if (isFetching || !source) {
       return <div className="page-spinner" />
     }
 
-    return this.props.children && React.cloneElement(this.props.children, Object.assign({}, this.props, {
-      source,
-    }))
+    return (
+      this.props.children &&
+      React.cloneElement(
+        this.props.children,
+        Object.assign({}, this.props, {
+          source,
+        })
+      )
+    )
   },
 })
 
@@ -144,9 +135,11 @@
   sources,
 })
 
-const mapDispatchToProps = (dispatch) => ({
+const mapDispatchToProps = dispatch => ({
   loadSources: bindActionCreators(loadSourcesAction, dispatch),
   errorThrown: bindActionCreators(errorThrownAction, dispatch),
 })
 
-export default connect(mapStateToProps, mapDispatchToProps)(withRouter(CheckSources))+export default connect(mapStateToProps, mapDispatchToProps)(
+  withRouter(CheckSources)
+)