--- conflicted
+++ resolved
@@ -10,104 +10,10 @@
 import {DISPLAY_OPTIONS, TOOLTIP_CONTENT} from 'src/dashboards/constants'
 import {GRAPH_TYPES} from 'src/dashboards/graphics/graph'
 
+import {updateAxes} from 'src/dashboards/actions/cellEditorOverlay'
+
 const {LINEAR, LOG, BASE_2, BASE_10} = DISPLAY_OPTIONS
 const getInputMin = scale => (scale === LOG ? '0' : null)
-
-<<<<<<< HEAD
-const AxesOptions = ({
-  axes: {y: {bounds, label, prefix, suffix, base, scale, defaultYLabel}},
-  onSetBase,
-  onSetScale,
-  onSetLabel,
-  onSetPrefixSuffix,
-  onSetYAxisBoundMin,
-  onSetYAxisBoundMax,
-  selectedGraphType,
-  staticLegend,
-  onToggleStaticLegend,
-}) => {
-  const [min, max] = bounds
-
-  const {menuOption} = GRAPH_TYPES.find(
-    graph => graph.type === selectedGraphType
-  )
-
-  return (
-    <FancyScrollbar
-      className="display-options--cell y-axis-controls"
-      autoHide={false}
-    >
-      <div className="display-options--cell-wrapper">
-        <h5 className="display-options--header">
-          {menuOption} Controls
-        </h5>
-        <form autoComplete="off" style={{margin: '0 -6px'}}>
-          <div className="form-group col-sm-12">
-            <label htmlFor="prefix">Title</label>
-            <OptIn
-              customPlaceholder={defaultYLabel || 'y-axis title'}
-              customValue={label}
-              onSetValue={onSetLabel}
-              type="text"
-            />
-          </div>
-          <div className="form-group col-sm-6">
-            <label htmlFor="min">Min</label>
-            <OptIn
-              customPlaceholder={'min'}
-              customValue={min}
-              onSetValue={onSetYAxisBoundMin}
-              type="number"
-              min={getInputMin(scale)}
-            />
-          </div>
-          <div className="form-group col-sm-6">
-            <label htmlFor="max">Max</label>
-            <OptIn
-              customPlaceholder={'max'}
-              customValue={max}
-              onSetValue={onSetYAxisBoundMax}
-              type="number"
-              min={getInputMin(scale)}
-            />
-          </div>
-          <Input
-            name="prefix"
-            id="prefix"
-            value={prefix}
-            labelText="Y-Value's Prefix"
-            onChange={onSetPrefixSuffix}
-          />
-          <Input
-            name="suffix"
-            id="suffix"
-            value={suffix}
-            labelText="Y-Value's Suffix"
-            onChange={onSetPrefixSuffix}
-          />
-          <Tabber
-            labelText="Y-Value's Format"
-            tipID="Y-Values's Format"
-            tipContent={TOOLTIP_CONTENT.FORMAT}
-          >
-            <Tab
-              text="K/M/B"
-              isActive={base === BASE_10}
-              onClickTab={onSetBase(BASE_10)}
-            />
-            <Tab
-              text="K/M/G"
-              isActive={base === BASE_2}
-              onClickTab={onSetBase(BASE_2)}
-            />
-          </Tabber>
-          <Tabber labelText="Scale">
-            <Tab
-              text="Linear"
-              isActive={scale === LINEAR}
-              onClickTab={onSetScale(LINEAR)}
-=======
-import {updateAxes} from 'src/dashboards/actions/cellEditorOverlay'
 
 class AxesOptions extends Component {
   handleSetPrefixSuffix = e => {
@@ -167,6 +73,8 @@
     const {
       axes: {y: {bounds, label, prefix, suffix, base, scale, defaultYLabel}},
       type,
+      staticLegend,
+      onToggleStaticLegend,
     } = this.props
 
     const [min, max] = bounds
@@ -218,7 +126,6 @@
               value={prefix}
               labelText="Y-Value's Prefix"
               onChange={this.handleSetPrefixSuffix}
->>>>>>> 8f98a92c
             />
             <Input
               name="suffix"
@@ -227,25 +134,6 @@
               labelText="Y-Value's Suffix"
               onChange={this.handleSetPrefixSuffix}
             />
-<<<<<<< HEAD
-          </Tabber>
-          <Tabber labelText="Static Legend">
-            <Tab
-              text="Show"
-              isActive={staticLegend}
-              onClickTab={onToggleStaticLegend(true)}
-            />
-            <Tab
-              text="Hide"
-              isActive={!staticLegend}
-              onClickTab={onToggleStaticLegend(false)}
-            />
-          </Tabber>
-        </form>
-      </div>
-    </FancyScrollbar>
-  )
-=======
             <Tabber
               labelText="Y-Value's Format"
               tipID="Y-Values's Format"
@@ -274,12 +162,23 @@
                 onClickTab={this.handleSetScale(LOG)}
               />
             </Tabber>
+            <Tabber labelText="Static Legend">
+              <Tab
+                text="Show"
+                isActive={staticLegend}
+                onClickTab={onToggleStaticLegend(true)}
+              />
+              <Tab
+                text="Hide"
+                isActive={!staticLegend}
+                onClickTab={onToggleStaticLegend(false)}
+              />
+            </Tabber>
           </form>
         </div>
       </FancyScrollbar>
     )
   }
->>>>>>> 8f98a92c
 }
 
 const {arrayOf, bool, func, shape, string} = PropTypes
@@ -306,12 +205,9 @@
       defaultYLabel: string,
     }),
   }).isRequired,
-<<<<<<< HEAD
   onToggleStaticLegend: func.isRequired,
   staticLegend: bool,
-=======
   handleUpdateAxes: func.isRequired,
->>>>>>> 8f98a92c
 }
 
 const mapStateToProps = ({cellEditorOverlay: {cell: {axes, type}}}) => ({
